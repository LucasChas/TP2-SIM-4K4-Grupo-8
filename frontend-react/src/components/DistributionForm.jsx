--- conflicted
+++ resolved
@@ -100,46 +100,11 @@
     else if (d <= 5) nice = 5
     else nice = 10
     return nice * pow10
-<<<<<<< HEAD
   }
   // enteros sin decimales; no enteros con 1 decimal
   const formatTick = (v) => {
     const r = Math.round(v)
     return Math.abs(v - r) < 1e-9 ? String(r) : (Math.round(v * 10) / 10).toFixed(1)
-  }
-
-  const handleGoF = async () => {
-    if (!histogram || numbers.length === 0) return
-    try {
-      const payload = {
-        distribucion: distribution,
-        params: showUniforme
-          ? { A: Number(params.A), B: Number(params.B) }
-          : showExponencial
-          ? { media: Number(params.media) }
-          : { media: Number(params.media), desviacion: Number(params.desviacion) },
-        n: Number(count),
-        edges: histogram.edges,
-        observed: histogram.bins.map(b => b.freq),
-        alpha: Number(alpha)
-      }
-      const res = await fetch('/api/gof', {
-        method: 'POST',
-        headers: { 'Content-Type': 'application/json' },
-        body: JSON.stringify(payload)
-      })
-      if (!res.ok) {
-        const info = await res.json().catch(() => ({}))
-        throw new Error(info?.detail || 'Error en χ²')
-      }
-      const data = await res.json()
-      setGof(data)
-    } catch (e) {
-      setGof({ error: e.message })
-    }
-  }
-
-=======
   }
 
   const handleGoF = async () => {
@@ -177,7 +142,6 @@
     }
   }
 
->>>>>>> f6991856
   return (
     <section className="card">
       <form onSubmit={handleSubmit} className="form">
@@ -264,7 +228,6 @@
             <small>Debe ser &gt; 0</small>
           </div>
         )}
-<<<<<<< HEAD
 
         {showNormal && (
           <div className="grid-2">
@@ -323,77 +286,13 @@
           )}
         </div>
 
-=======
-
-        {showNormal && (
-          <div className="grid-2">
-            <div className="form-row">
-              <label htmlFor="media-norm">Media (μ)</label>
-              <input
-                id="media-norm"
-                type="number"
-                step="any"
-                value={params.media}
-                onChange={(e) => setParams({ ...params, media: e.target.value })}
-                required
-              />
-            </div>
-            <div className="form-row">
-              <label htmlFor="desv">Desviación (σ)</label>
-              <input
-                id="desv"
-                type="number"
-                min="0"
-                step="any"
-                value={params.desviacion}
-                onChange={(e) => setParams({ ...params, desviacion: e.target.value })}
-                required
-              />
-              <small>Debe ser &gt; 0</small>
-            </div>
-          </div>
-        )}
-
-        <div className="actions">
-          <button type="submit" disabled={!canSubmit || loading}>
-            {loading ? 'Generando…' : 'Generar'}
-          </button>
-        </div>
-
-        {error && <div className="error">{error}</div>}
-      </form>
-
-      <div className="results">
-        <div className="results-header">
-          <h3>Resultados</h3>
-          <div className="results-actions">
-            <button onClick={handleCopy} disabled={numbers.length === 0}>Copiar</button>
-          </div>
-        </div>
-
-        {/* Lista de números */}
-        <div className="results-box" role="region" aria-label="Números generados">
-          {numbers.length === 0 ? (
-            <p className="muted">No hay datos aún.</p>
-          ) : (
-            <ol>
-              {numbers.map((v, i) => <li key={i}><code>{v}</code></li>)}
-            </ol>
-          )}
-        </div>
-
->>>>>>> f6991856
         {/* Histograma + tabla */}
         {histogram && (
           <div className="results-box" style={{ marginTop: 16, height: 'auto' }}>
             <h4>Histograma de frecuencias (k={histogram.k})</h4>
 
             {/* === SVG del histograma === */}
-<<<<<<< HEAD
             <svg width="100%" viewBox="0 0 860 380" role="img" aria-label={`Histograma con ${histogram.k} intervalos`}>
-=======
-            <svg width="100%" viewBox="0 0 860 360" role="img" aria-label={`Histograma con ${histogram.k} intervalos`}>
->>>>>>> f6991856
               <defs>
                 <filter id="barShadow" x="-20%" y="-20%" width="140%" height="140%">
                   <feDropShadow dx="0" dy="1" stdDeviation="1.2" floodOpacity="0.25"/>
@@ -405,15 +304,10 @@
               </defs>
 
               {(() => {
-<<<<<<< HEAD
                 // Opción A: reservar franja superior para “n · k · fmax”
                 const HEADER_H = 24
                 const M = { top: 20 + HEADER_H, right: 16, bottom: 96, left: 80 }
                 const W = 860, H = 380
-=======
-                const M = { top: 20, right: 16, bottom: 96, left: 64 }
-                const W = 860, H = 360
->>>>>>> f6991856
                 const CW = W - M.left - M.right
                 const CH = H - M.top - M.bottom
 
@@ -428,7 +322,6 @@
 
                 return (
                   <g>
-<<<<<<< HEAD
                     {/* Leyenda dentro de la franja reservada */}
                     <text x={M.left} y={M.top - HEADER_H + 16} fontSize="13" fill="var(--muted)">
                       {`n=${n} · k=${histogram.k} · fmax=${maxF}`}
@@ -439,33 +332,19 @@
                     <line x1={M.left} y1={M.top + CH} x2={M.left + CW} y2={M.top + CH} stroke="var(--border)" />
 
                     {/* Ticks Y */}
-=======
-                    <text x={M.left} y={16} fontSize="13" fill="var(--muted)">
-                      {`n=${n} · k=${histogram.k} · fmax=${maxF}`}
-                    </text>
-
-                    <line x1={M.left} y1={M.top} x2={M.left} y2={M.top + CH} stroke="var(--border)" />
-                    <line x1={M.left} y1={M.top + CH} x2={M.left + CW} y2={M.top + CH} stroke="var(--border)" />
-
->>>>>>> f6991856
                     {Array.from({ length: yTicks + 1 }, (_, i) => {
                       const v = (yMax / yTicks) * i
                       const y = M.top + CH - (v / yMax) * CH
                       return (
                         <g key={`gy-${i}`}>
                           <line x1={M.left} y1={y} x2={M.left + CW} y2={y} stroke="rgba(255,255,255,0.06)" />
-<<<<<<< HEAD
                           <text x={M.left - 8} y={y + 4} textAnchor="end" fontSize="11" fill="var(--muted)">
                             {formatTick(v)}
                           </text>
-=======
-                          <text x={M.left - 8} y={y + 4} textAnchor="end" fontSize="11" fill="var(--muted)">{v}</text>
->>>>>>> f6991856
                         </g>
                       )
                     })}
 
-<<<<<<< HEAD
                     {/* Barras + etiquetas con “clamp” */}
                     {bins.map((b, i) => {
                       const x = M.left + i * xStep + gap / 2
@@ -479,12 +358,6 @@
                       const labelY = showInside ? (y + 14) : topLabel
                       const labelFill = showInside ? '#fff' : 'currentColor'
 
-=======
-                    {bins.map((b, i) => {
-                      const x = M.left + i * xStep
-                      const h = (b.freq / yMax) * CH
-                      const y = M.top + CH - h
->>>>>>> f6991856
                       return (
                         <g key={i}>
                           <rect
@@ -493,25 +366,16 @@
                             fill="url(#barGrad)"
                             filter="url(#barShadow)"
                           >
-<<<<<<< HEAD
                             <title>{`Intervalo ${b.label}\nfrecuencia: ${b.freq}`}</title>
                           </rect>
                           <text x={x + barW / 2} y={labelY} textAnchor="middle" fontSize="11" fill={labelFill}>
                             {b.freq}
                           </text>
-=======
-                            <title>{'Intervalo ' + b.label + ' — frecuencia: ' + b.freq}</title>
-                          </rect>
-                          <text x={x + barW / 2} y={y - 6} textAnchor="middle" fontSize="11">{b.freq}</text>
->>>>>>> f6991856
                         </g>
                       )
                     })}
 
-<<<<<<< HEAD
                     {/* Ticks X */}
-=======
->>>>>>> f6991856
                     {bins.map((b, i) => {
                       const xTick = M.left + i * xStep + xStep / 2
                       return (
@@ -532,10 +396,7 @@
                       )
                     })}
 
-<<<<<<< HEAD
                     {/* Etiquetas de ejes */}
-=======
->>>>>>> f6991856
                     <text
                       x={M.left + CW / 2}
                       y={H - 1}
@@ -546,20 +407,12 @@
                       Intervalo [límites]
                     </text>
                     <text
-<<<<<<< HEAD
                       x={20}
-=======
-                      x={14}
->>>>>>> f6991856
                       y={M.top + CH / 2}
                       textAnchor="middle"
                       fontSize="12"
                       fontWeight="600"
-<<<<<<< HEAD
                       transform={`rotate(-90 20 ${M.top + CH / 2})`}
-=======
-                      transform={`rotate(-90 14 ${M.top + CH / 2})`}
->>>>>>> f6991856
                     >
                       Frecuencia (f)
                     </text>
@@ -568,11 +421,7 @@
               })()}
             </svg>
 
-<<<<<<< HEAD
             {/* Tabla del histograma */}
-=======
-            {/* Tabla del histograma — columnas solicitadas */}
->>>>>>> f6991856
             <div
               className="results-box"
               style={{ minHeight: 420, overflowY: 'auto', marginTop:12, paddingTop:0 }}
@@ -580,7 +429,6 @@
               <table style={{ width: '100%', marginTop: 12, fontSize: 13 }}>
                 <thead>
                   <tr>
-<<<<<<< HEAD
                     <th style={{ position: 'sticky', top: 0, zIndex: 2 }}>Numero de intervalo</th>
                     <th style={{ position: 'sticky', top: 0, zIndex: 2 }}>Intervalo</th>
                     <th style={{ position: 'sticky', top: 0, zIndex: 2 }}>Frecuencia</th>
@@ -600,40 +448,11 @@
                       <td style={{ textAlign:'right' }}>{b.cum_rel.toFixed(4)}</td>
                     </tr>
                   ))}
-=======
-                    <th style={{ position: 'sticky', top: 0, zIndex: 2 }}>Intervalo Numero</th>
-                    <th style={{ position: 'sticky', top: 0, zIndex: 2 }}>Limite Inferior</th>
-                    <th style={{ position: 'sticky', top: 0, zIndex: 2 }}>Limite superior</th>
-                    <th style={{ position: 'sticky', top: 0, zIndex: 2 }}>Frecuencia observada</th>
-                  </tr>
-                </thead>
-                <tbody>
-                  {histogram.bins.map((b, i) => {
-                    const isExpo = distribution === 'exponencial'
-                    const lo = isExpo && i === 0 ? 0 : histogram.edges[i]
-                    const hi = histogram.edges[i + 1]
-                    const fmt = (x) => Number.isInteger(x) ? x : Number(x).toFixed(4)
-                    return (
-                      <tr key={b.index}>
-                        <td style={{ textAlign:'right' }}>{b.index}</td>
-                        <td style={{ textAlign:'right' }}>{fmt(lo)}</td>
-                        <td style={{ textAlign:'right' }}>{fmt(hi)}</td>
-                        <td style={{ textAlign:'right' }}>{b.freq}</td>
-                      </tr>
-                    )
-                  })}
->>>>>>> f6991856
                 </tbody>
               </table>
             </div>
 
             <div className="actions">
-<<<<<<< HEAD
-              <button onClick={() => exportHistogramToExcel(histogram)} disabled={numbers.length === 0 }>
-                Descargar tabla Excel
-              </button>
-            </div>
-=======
               <button onClick={() => exportHistogramToExcel(histogram, distribution)} disabled={numbers.length === 0}>
                 Descargar tabla Excel
               </button>
@@ -657,7 +476,6 @@
                 )}
               </div>
             )}
->>>>>>> f6991856
           </div>
         )}
       </div>
@@ -665,7 +483,6 @@
   )
 }
 
-<<<<<<< HEAD
 function exportHistogramToExcel(histogram) {
   if (!histogram || !histogram.bins) return;
 
@@ -676,17 +493,6 @@
     "f/n": b.rel.toFixed(4),
     "F acum": b.cum,
     "F/n acum": b.cum_rel.toFixed(4),
-=======
-function exportHistogramToExcel(histogram, distribution) {
-  if (!histogram || !histogram.bins) return;
-
-  const isExpo = distribution === 'exponencial';
-  const data = histogram.bins.map((b, i) => ({
-    "Intervalo Numero": b.index,
-    "Limite Inferior": isExpo && i === 0 ? 0 : histogram.edges[i],
-    "Limite superior": histogram.edges[i + 1],
-    "Frecuencia observada": b.freq,
->>>>>>> f6991856
   }));
 
   const ws = XLSX.utils.json_to_sheet(data);
